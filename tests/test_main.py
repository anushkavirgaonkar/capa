--- conflicted
+++ resolved
@@ -52,48 +52,6 @@
 
 
 def test_ruleset():
-<<<<<<< HEAD
-    rules = capa.rules.RuleSet(
-        [
-            capa.rules.Rule.from_yaml(
-                textwrap.dedent(
-                    """
-                    rule:
-                        meta:
-                            name: file rule
-                            scope: file
-                        features:
-                          - characteristic(embedded pe): y
-                    """
-                )
-            ),
-            capa.rules.Rule.from_yaml(
-                textwrap.dedent(
-                    """
-                    rule:
-                        meta:
-                            name: function rule
-                            scope: function
-                        features:
-                          - characteristic(switch): y
-                    """
-                )
-            ),
-            capa.rules.Rule.from_yaml(
-                textwrap.dedent(
-                    """
-                    rule:
-                        meta:
-                            name: basic block rule
-                            scope: basic block
-                        features:
-                          - characteristic(nzxor): y
-                    """
-                )
-            ),
-        ]
-    )
-=======
     rules = capa.rules.RuleSet([
         capa.rules.Rule.from_yaml(textwrap.dedent('''
             rule:
@@ -121,7 +79,6 @@
         ''')),
 
     ])
->>>>>>> acbcd0c4
     assert len(rules.file_rules) == 1
     assert len(rules.function_rules) == 1
     assert len(rules.basic_block_rules) == 1
@@ -195,67 +152,6 @@
 
 
 def test_match_across_scopes(sample_9324d1a8ae37a36ae560c37448c9705a):
-<<<<<<< HEAD
-    rules = capa.rules.RuleSet(
-        [
-            # this rule should match on a basic block (including at least 0x403685)
-            capa.rules.Rule.from_yaml(
-                textwrap.dedent(
-                    """
-                    rule:
-                        meta:
-                            name: tight loop
-                            scope: basic block
-                            examples:
-                              - 9324d1a8ae37a36ae560c37448c9705a:0x403685
-                        features:
-                          - characteristic(tight loop): true
-                    """
-                )
-            ),
-            # this rule should match on a function (0x403660)
-            # based on API, as well as prior basic block rule match
-            capa.rules.Rule.from_yaml(
-                textwrap.dedent(
-                    """
-                    rule:
-                        meta:
-                            name: kill thread loop
-                            scope: function
-                            examples:
-                              - 9324d1a8ae37a36ae560c37448c9705a:0x403660
-                        features:
-                          - and:
-                            - api: kernel32.TerminateThread
-                            - api: kernel32.CloseHandle
-                            - match: tight loop
-                    """
-                )
-            ),
-            # this rule should match on a file feature and a prior function rule match
-            capa.rules.Rule.from_yaml(
-                textwrap.dedent(
-                    """
-                    rule:
-                        meta:
-                            name: kill thread program
-                            scope: file
-                            examples:
-                              - 9324d1a8ae37a36ae560c37448c9705a
-                        features:
-                          - and:
-                            - section: .text
-                            - match: kill thread loop
-                    """
-                )
-            ),
-        ]
-    )
-    extractor = capa.features.extractors.viv.VivisectFeatureExtractor(
-        sample_9324d1a8ae37a36ae560c37448c9705a.vw,
-        sample_9324d1a8ae37a36ae560c37448c9705a.path,
-    )
-=======
     rules = capa.rules.RuleSet([
         # this rule should match on a basic block (including at least 0x403685)
         capa.rules.Rule.from_yaml(textwrap.dedent('''
@@ -298,7 +194,6 @@
         ''')),
     ])
     extractor = capa.features.extractors.viv.VivisectFeatureExtractor(sample_9324d1a8ae37a36ae560c37448c9705a.vw, sample_9324d1a8ae37a36ae560c37448c9705a.path)
->>>>>>> acbcd0c4
     capabilities = capa.main.find_capabilities(rules, extractor)
     assert "tight loop" in capabilities
     assert "kill thread loop" in capabilities
@@ -306,26 +201,6 @@
 
 
 def test_subscope_bb_rules(sample_9324d1a8ae37a36ae560c37448c9705a):
-<<<<<<< HEAD
-    rules = capa.rules.RuleSet(
-        [
-            capa.rules.Rule.from_yaml(
-                textwrap.dedent(
-                    """
-                    rule:
-                        meta:
-                            name: test rule
-                            scope: function
-                        features:
-                            - and:
-                                - basic block:
-                                    - characteristic(tight loop): true
-                    """
-                )
-            )
-        ]
-    )
-=======
     rules = capa.rules.RuleSet([
         capa.rules.Rule.from_yaml(textwrap.dedent('''
              rule:
@@ -338,7 +213,6 @@
                              - characteristic: tight loop
          '''))
     ])
->>>>>>> acbcd0c4
     # tight loop at 0x403685
     extractor = capa.features.extractors.viv.VivisectFeatureExtractor(
         sample_9324d1a8ae37a36ae560c37448c9705a.vw,
