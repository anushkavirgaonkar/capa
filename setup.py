--- conflicted
+++ resolved
@@ -26,11 +26,7 @@
     "smda==1.8.4",
     "pefile==2022.5.30",
     "pyelftools==0.28",
-<<<<<<< HEAD
     "dnfile==0.12.0",
-=======
-    "dnfile==0.11.0",
->>>>>>> e564466a
     "dncil==1.0.1",
     "pydantic==1.9.1",
 ]
