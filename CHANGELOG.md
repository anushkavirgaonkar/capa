# Change Log

## master (unreleased)

### New Features

<<<<<<< HEAD
- add new scope "instruction" for matching mnemonics and operands #767 @williballenthin
- add new feature "operand[{0, 1, 2}].number" for matching instruction operand immediate values #767 @williballenthin
- add new feature "operand[{0, 1, 2}].offset" for matching instruction operand offsets #767 @williballenthin
- main: detect dotnet binaries #955 @mr-tz
- render: support Addresses that aren't simple integers, like .NET token+offset #981 @williballenthin
=======
 - add new scope "instruction" for matching mnemonics and operands #767 @williballenthin
 - add new feature "operand[{0, 1, 2}].number" for matching instruction operand immediate values #767 @williballenthin
 - add new feature "operand[{0, 1, 2}].offset" for matching instruction operand offsets #767 @williballenthin
 - extract additional offset/number features in certain circumstances #320 @williballenthin
 - add detection and basic feature extraction for dotnet #987 @mr-tz, @mike-hunhoff, @williballenthin
>>>>>>> 580a2d7e

### Breaking Changes

  - instruction scope and operand feature are new and are not backwards compatible with older versions of capa
  - Python 3.7 is now the minimum supported Python version #866 @williballenthin
  - remove /x32 and /x64 flavors of number and operand features #932 @williballenthin
  - the tool now accepts multiple paths to rules, and JSON doc updated accordingly @williballenthin
<<<<<<< HEAD
  - extractors must use handles to identify functions/basic blocks/instructions #981 @williballenthin
=======
>>>>>>> 580a2d7e

### New Rules (5)

- data-manipulation/encryption/aes/manually-build-aes-constants huynh.t.nhan@gmail.com
- nursery/get-process-image-filename michael.hunhoff@mandiant.com
- compiler/v/compiled-with-v jakub.jozwiak@mandiant.com
- compiler/zig/compiled-with-zig jakub.jozwiak@mandiant.com
- anti-analysis/packer/huan/packed-with-huan jakub.jozwiak@mandiant.com
-

### Bug Fixes
- improve handling _ prefix compile/link artifact #924 @mike-hunhoff

### capa explorer IDA Pro plugin
- improve file format extraction #918 @mike-hunhoff
- remove decorators added by IDA to ELF imports #919 @mike-hunhoff

### Development

### Raw diffs
- [capa v3.2.0...master](https://github.com/mandiant/capa/compare/v3.2.0...master)
- [capa-rules v3.2.0...master](https://github.com/mandiant/capa-rules/compare/v3.2.0...master)

## v3.2.0 (2022-03-03)
This release adds a new characteristic `characteristic: call $+5` enabling users to create more explicit rules. The linter now also validates ATT&CK and MBC categories. Additionally, many dependencies, including the vivisect backend, have been updated.

One rule has been added and many more have been improved.

Thanks for all the support, especially to @kn0wl3dge and first time contributor @uckelman-sf!

### New Features

- linter: validate ATT&CK/MBC categories and IDs #103 @kn0wl3dge
- extractor: add characteristic "call $+5" feature #366 @kn0wl3dge

### New Rules (1)

- anti-analysis/obfuscation/obfuscated-with-advobfuscator jakub.jozwiak@mandiant.com

### Bug Fixes

- remove typing package as a requirement for Python 3.7+ compatibility #901 @uckelman-sf
- elf: fix OS detection for Linux kernel modules #867 @williballenthin

### Raw diffs
- [capa v3.1.0...v3.2.0](https://github.com/mandiant/capa/compare/v3.1.0...v3.2.0)
- [capa-rules v3.1.0...v3.2.0](https://github.com/mandiant/capa-rules/compare/v3.1.0...v3.2.0)

## v3.1.0 (2022-01-10)
This release improves the performance of capa while also adding 23 new rules and many code quality enhancements. We profiled capa's CPU usage and optimized the way that it matches rules, such as by short circuiting when appropriate. According to our testing, the matching phase is approximately 66% faster than v3.0.3! We also added support for Python 3.10, aarch64 builds, and additional MAEC metadata in the rule headers.
  
This release adds 23 new rules, including nine by Jakub Jozwiak of Mandiant. @ryantxu1 and @dzbeck updated the ATT&CK and MBC mappings for many rules. Thank you!
  
And as always, welcome first time contributors!

  - @kn0wl3dge
  - @jtothej
  - @cl30
  

### New Features

- engine: short circuit logic nodes for better performance #824 @williballenthin
- engine: add optimizer the order faster nodes first #829 @williballenthin
- engine: optimize rule evaluation by skipping rules that can't match #830 @williballenthin
- support python 3.10 #816 @williballenthin
- support aarch64 #683 @williballenthin
- rules: support maec/malware-family meta #841 @mr-tz
- engine: better type annotations/exhaustiveness checking #839 @cl30

### Breaking Changes: None

### New Rules (23)

- nursery/delete-windows-backup-catalog michael.hunhoff@mandiant.com
- nursery/disable-automatic-windows-recovery-features michael.hunhoff@mandiant.com
- nursery/capture-webcam-video @johnk3r
- nursery/create-registry-key-via-stdregprov michael.hunhoff@mandiant.com
- nursery/delete-registry-key-via-stdregprov michael.hunhoff@mandiant.com
- nursery/delete-registry-value-via-stdregprov michael.hunhoff@mandiant.com
- nursery/query-or-enumerate-registry-key-via-stdregprov michael.hunhoff@mandiant.com
- nursery/query-or-enumerate-registry-value-via-stdregprov michael.hunhoff@mandiant.com
- nursery/set-registry-value-via-stdregprov michael.hunhoff@mandiant.com
- data-manipulation/compression/decompress-data-using-ucl jakub.jozwiak@mandiant.com
- linking/static/wolfcrypt/linked-against-wolfcrypt jakub.jozwiak@mandiant.com
- linking/static/wolfssl/linked-against-wolfssl jakub.jozwiak@mandiant.com
- anti-analysis/packer/pespin/packed-with-pespin jakub.jozwiak@mandiant.com
- load-code/shellcode/execute-shellcode-via-windows-fibers jakub.jozwiak@mandiant.com
- load-code/shellcode/execute-shellcode-via-enumuilanguages jakub.jozwiak@mandiant.com
- anti-analysis/packer/themida/packed-with-themida william.ballenthin@mandiant.com
- load-code/shellcode/execute-shellcode-via-createthreadpoolwait jakub.jozwiak@mandiant.com
- host-interaction/process/inject/inject-shellcode-using-a-file-mapping-object jakub.jozwiak@mandiant.com
- load-code/shellcode/execute-shellcode-via-copyfile2 jakub.jozwiak@mandiant.com
- malware-family/plugx/match-known-plugx-module still@teamt5.org

### Rule Changes

  - update ATT&CK mappings by @ryantxu1
  - update ATT&CK and MBC mappings by @dzbeck
  - aplib detection by @cdong1012
  - golang runtime detection by @stevemk14eber

### Bug Fixes

- fix circular import error #825 @williballenthin
- fix smda negative number extraction #430 @kn0wl3dge

### capa explorer IDA Pro plugin

- pin supported versions to >= 7.4 and < 8.0 #849 @mike-hunhoff

### Development

- add profiling infrastructure #828 @williballenthin
- linter: detect shellcode extension #820 @mr-tz
- show features script: add backend flag #430 @kn0wl3dge

### Raw diffs
- [capa v3.0.3...v3.1.0](https://github.com/mandiant/capa/compare/v3.0.3...v3.1.0)
- [capa-rules v3.0.3...v3.1.0](https://github.com/mandiant/capa-rules/compare/v3.0.3...v3.1.0)


## v3.0.3 (2021-10-27)

This is primarily a rule maintenance release:
  - eight new rules, including all relevant techniques from [ATT&CK v10](https://medium.com/mitre-attack/introducing-attack-v10-7743870b37e3), and
  - two rules removed, due to the prevalence of false positives

We've also tweaked the status codes returned by capa.exe to be more specific and added a bit more metadata to the JSON output format.
 
As always, welcome first time contributors!
  - still@teamt5.org
  - zander.work@mandiant.com
                                                                                                     

### New Features

- show in which function a BB match is #130 @williballenthin
- main: exit with unique error codes when bailing #802 @williballenthin

### New Rules (8)

- nursery/resolve-function-by-fnv-1a-hash still@teamt5.org
- data-manipulation/encryption/encrypt-data-using-memfrob-from-glibc zander.work@mandiant.com
- collection/group-policy/discover-group-policy-via-gpresult william.ballenthin@mandiant.com
- host-interaction/bootloader/manipulate-safe-mode-programs william.ballenthin@mandiant.com
- nursery/enable-safe-mode-boot william.ballenthin@mandiant.com
- persistence/iis/persist-via-iis-module william.ballenthin@mandiant.com
- persistence/iis/persist-via-isapi-extension william.ballenthin@mandiant.com
- targeting/language/identify-system-language-via-api william.ballenthin@mandiant.com

## Removed rules (2)
- load-code/pe/parse-pe-exports: too many false positives in unrelated structure accesses
- anti-analysis/anti-vm/vm-detection/execute-anti-vm-instructions: too many false positives in junk code

### Bug Fixes

- update references from FireEye to Mandiant

### Raw diffs
- [capa v3.0.2...v3.0.3](https://github.com/fireeye/capa/compare/v3.0.2...v3.0.3)
- [capa-rules v3.0.2...v3.0.3](https://github.com/fireeye/capa-rules/compare/v3.0.2...v3.0.3)
  
## v3.0.2 (2021-09-28)
  
This release fixes an issue with the standalone executables built with PyInstaller when running capa against ELF files.

### Bug Fixes

- fix bug in PyInstaller config preventing ELF analysis #795 @mr-tz

### Raw diffs
- [capa v3.0.1...v3.0.2](https://github.com/fireeye/capa/compare/v3.0.1...v3.0.2)
- [capa-rules v3.0.1...v3.0.2](https://github.com/fireeye/capa-rules/compare/v3.0.1...v3.0.2)

## v3.0.1 (2021-09-27)

This version updates the version of vivisect used by capa. Users will experience fewer bugs and find improved analysis results.

Thanks to the community for highlighting issues and analysis misses. Your feedback is crucial to further improve capa.

### Bug Fixes

- fix many underlying bugs in vivisect analysis and update to version v1.0.5 #786 @williballenthin

### Raw diffs
- [capa v3.0.0...v3.0.1](https://github.com/fireeye/capa/compare/v3.0.0...v3.0.1)
- [capa-rules v3.0.0...v3.0.1](https://github.com/fireeye/capa-rules/compare/v3.0.0...v3.0.1)

## v3.0.0 (2021-09-15)

We are excited to announce version 3.0! :tada:

capa 3.0:
- adds support for ELF files targeting Linux thanks to [Intezer](https://www.intezer.com/)
- adds new features to specify OS, CPU architecture, and file format
- fixes a few bugs that may have led to false negatives (missed capabilities) in older versions
- adds 80 new rules, including 36 describing techniques for Linux

A huge thanks to everyone who submitted issues, provided feedback, and contributed code and rules.
Special acknowledgement to @Adir-Shemesh and @TcM1911 of [Intezer](https://www.intezer.com/) for contributing the code to enable ELF support.
Also, welcome first time contributors:
  - @jaredscottwilson
  - @cdong1012
  - @jlepore-fe 

### New Features

- all: add support for ELF files #700 @Adir-Shemesh @TcM1911
- rule format: add feature `format: ` for file format, like `format: pe` #723 @williballenthin
- rule format: add feature `arch: ` for architecture, like `arch: amd64` #723 @williballenthin
- rule format: add feature `os: ` for operating system, like `os: windows` #723 @williballenthin
- rule format: add feature `substring: ` for verbatim strings with leading/trailing wildcards #737 @williballenthin
- scripts: add `profile-memory.py` for profiling memory usage #736 @williballenthin
- main: add light weight ELF file feature extractor to detect file limitations #770 @mr-tz

### Breaking Changes

- rules using `format`, `arch`, `os`, or `substring` features cannot be used by capa versions prior to v3
- legacy term `arch` (i.e., "x32") is now called `bitness` @williballenthin
- freeze format gains new section for "global" features #759 @williballenthin

### New Rules (80)

- collection/webcam/capture-webcam-image @johnk3r
- nursery/list-drag-and-drop-files michael.hunhoff@mandiant.com
- nursery/monitor-clipboard-content michael.hunhoff@mandiant.com
- nursery/monitor-local-ipv4-address-changes michael.hunhoff@mandiant.com
- nursery/load-windows-common-language-runtime michael.hunhoff@mandiant.com
- nursery/resize-volume-shadow-copy-storage michael.hunhoff@mandiant.com
- nursery/add-user-account-group michael.hunhoff@mandiant.com
- nursery/add-user-account-to-group michael.hunhoff@mandiant.com
- nursery/add-user-account michael.hunhoff@mandiant.com
- nursery/change-user-account-password michael.hunhoff@mandiant.com
- nursery/delete-user-account-from-group michael.hunhoff@mandiant.com
- nursery/delete-user-account-group michael.hunhoff@mandiant.com
- nursery/delete-user-account michael.hunhoff@mandiant.com
- nursery/list-domain-servers michael.hunhoff@mandiant.com
- nursery/list-groups-for-user-account michael.hunhoff@mandiant.com
- nursery/list-user-account-groups michael.hunhoff@mandiant.com
- nursery/list-user-accounts-for-group michael.hunhoff@mandiant.com
- nursery/list-user-accounts michael.hunhoff@mandiant.com
- nursery/parse-url michael.hunhoff@mandiant.com
- nursery/register-raw-input-devices michael.hunhoff@mandiant.com
- anti-analysis/packer/gopacker/packed-with-gopacker jared.wilson@mandiant.com
- host-interaction/driver/create-device-object @mr-tz
- host-interaction/process/create/execute-command @mr-tz
- data-manipulation/encryption/create-new-key-via-cryptacquirecontext chuong.dong@mandiant.com
- host-interaction/log/clfs/append-data-to-clfs-log-container blaine.stancill@mandiant.com
- host-interaction/log/clfs/read-data-from-clfs-log-container blaine.stancill@mandiant.com
- data-manipulation/encryption/hc-128/encrypt-data-using-hc-128-via-wolfssl blaine.stancill@mandiant.com
- c2/shell/create-unix-reverse-shell joakim@intezer.com
- c2/shell/execute-shell-command-received-from-socket joakim@intezer.com
- collection/get-current-user joakim@intezer.com
- host-interaction/file-system/change-file-permission joakim@intezer.com
- host-interaction/hardware/memory/get-memory-information joakim@intezer.com
- host-interaction/mutex/lock-file joakim@intezer.com
- host-interaction/os/version/get-kernel-version joakim@intezer.com
- host-interaction/os/version/get-linux-distribution joakim@intezer.com
- host-interaction/process/terminate/terminate-process-via-kill joakim@intezer.com
- lib/duplicate-stdin-and-stdout joakim@intezer.com
- nursery/capture-network-configuration-via-ifconfig joakim@intezeer.com
- nursery/collect-ssh-keys joakim@intezer.com
- nursery/enumerate-processes-via-procfs joakim@intezer.com
- nursery/interact-with-iptables joakim@intezer.com
- persistence/persist-via-desktop-autostart joakim@intezer.com
- persistence/persist-via-shell-profile-or-rc-file joakim@intezer.com
- persistence/service/persist-via-rc-script joakim@intezer.com
- collection/get-current-user-on-linux joakim@intezer.com
- collection/network/get-mac-address-on-windows moritz.raabe@mandiant.com
- host-interaction/file-system/read/read-file-on-linux moritz.raabe@mandiant.com joakim@intezer.com
- host-interaction/file-system/read/read-file-on-windows moritz.raabe@mandiant.com
- host-interaction/file-system/write/write-file-on-windows william.ballenthin@mandiant.com
- host-interaction/os/info/get-system-information-on-windows moritz.raabe@mandiant.com joakim@intezer.com
- host-interaction/process/create/create-process-on-windows moritz.raabe@mandiant.com
- linking/runtime-linking/link-function-at-runtime-on-windows moritz.raabe@mandiant.com
- nursery/create-process-on-linux joakim@intezer.com
- nursery/enumerate-files-on-linux william.ballenthin@mandiant.com
- nursery/get-mac-address-on-linux joakim@intezer.com
- nursery/get-system-information-on-linux joakim@intezer.com
- nursery/link-function-at-runtime-on-linux joakim@intezer.com
- nursery/write-file-on-linux joakim@intezer.com
- communication/socket/tcp/send/obtain-transmitpackets-callback-function-via-wsaioctl jonathan.lepore@mandiant.com
- nursery/linked-against-cpp-http-library @mr-tz
- nursery/linked-against-cpp-json-library @mr-tz

### Bug Fixes

- main: fix `KeyError: 0` when reporting results @williballehtin #703
- main: fix potential false negatives due to namespaces across scopes @williballenthin #721
- linter: suppress some warnings about imports from ntdll/ntoskrnl @williballenthin #743
- linter: suppress some warnings about missing examples in the nursery @williballenthin #747

### capa explorer IDA Pro plugin

- explorer: add additional filter logic when displaying matches by function #686 @mike-hunhoff
- explorer: remove duplicate check when saving file #687 @mike-hunhoff
- explorer: update IDA extractor to use non-canon mnemonics #688 @mike-hunhoff
- explorer: allow user to add specified number of bytes when adding a Bytes feature in the Rule Generator #689 @mike-hunhoff
- explorer: enforce max column width Features and Editor panes #691 @mike-hunhoff
- explorer: add option to limit features to currently selected disassembly address #692 @mike-hunhoff
- explorer: update support documentation and runtime checks #741 @mike-hunhoff
- explorer: small performance boost to rule generator search functionality #742 @mike-hunhoff
- explorer: add support for arch, os, and format features #758 @mike-hunhoff
- explorer: improve parsing algorithm for rule generator feature editor #768 @mike-hunhoff

### Development

### Raw diffs
- [capa v2.0.0...v3.0.0](https://github.com/mandiant/capa/compare/v2.0.0...v3.0.0)
- [capa-rules v2.0.0...v3.0.0](https://github.com/mandiant/capa-rules/compare/v2.0.0...v3.0.0)


## v2.0.0 (2021-07-19)

We are excited to announce version 2.0! :tada:
capa 2.0:
- enables anyone to contribute rules more easily
- is the first Python 3 ONLY version
- provides more concise and relevant result via identification of library functions using FLIRT
  ![capa v2.0 results ignoring library code functions](doc/img/changelog/flirt-ignore.png)
- includes many features and enhancements for the capa explorer IDA plugin
- adds 93 new rules, including all new techniques introduced in MITRE ATT&CK v9

A huge thanks to everyone who submitted issues, provided feedback, and contributed code and rules. Many colleagues across dozens of organizations have volunteered their experience to improve this tool! :heart:


### New Features

- rules: update ATT&CK and MBC mappings https://github.com/mandiant/capa-rules/pull/317 @williballenthin
- main: use FLIRT signatures to identify and ignore library code #446 @williballenthin
- tests: update test cases and caching #545 @mr-tz
- scripts: capa2yara.py convert capa rules to YARA rules #561 @ruppde
- rule: add file-scope feature (`function-name`) for recognized library functions #567 @williballenthin
- main: auto detect shellcode based on file extension #516 @mr-tz
- main: more detailed progress bar output when matching functions #562 @mr-tz
- main: detect file limitations without doing code analysis for better performance #583 @williballenthin
- show-features: don't show features from library functions #569 @williballenthin
- linter: summarize results at the end #571 @williballenthin
- linter: check for `or` with always true child statement, e.g. `optional`, colors #348 @mr-tz

### Breaking Changes

- py3: drop Python 2 support #480 @Ana06
- meta: added `library_functions` field, `feature_counts.functions` does not include library functions any more #562 @mr-tz
- json: results document now contains parsed ATT&CK and MBC fields instead of canonical representation #526 @mr-tz
- json: record all matching strings for regex #159 @williballenthin
- main: implement file limitations via rules not code #390 @williballenthin
- json: correctly render negative offsets #619 @williballenthin
- library: remove logic from `__init__.py` throughout #622 @williballenthin

### New Rules (93)

- anti-analysis/packer/amber/packed-with-amber @gormaniac
- collection/file-managers/gather-3d-ftp-information @re-fox
- collection/file-managers/gather-alftp-information @re-fox
- collection/file-managers/gather-bitkinex-information @re-fox
- collection/file-managers/gather-blazeftp-information @re-fox
- collection/file-managers/gather-bulletproof-ftp-information @re-fox
- collection/file-managers/gather-classicftp-information @re-fox
- collection/file-managers/gather-coreftp-information @re-fox
- collection/file-managers/gather-cuteftp-information @re-fox
- collection/file-managers/gather-cyberduck-information @re-fox
- collection/file-managers/gather-direct-ftp-information @re-fox
- collection/file-managers/gather-directory-opus-information @re-fox
- collection/file-managers/gather-expandrive-information @re-fox
- collection/file-managers/gather-faststone-browser-information @re-fox
- collection/file-managers/gather-fasttrack-ftp-information @re-fox
- collection/file-managers/gather-ffftp-information @re-fox
- collection/file-managers/gather-filezilla-information @re-fox
- collection/file-managers/gather-flashfxp-information @re-fox
- collection/file-managers/gather-fling-ftp-information @re-fox
- collection/file-managers/gather-freshftp-information @re-fox
- collection/file-managers/gather-frigate3-information @re-fox
- collection/file-managers/gather-ftp-commander-information @re-fox
- collection/file-managers/gather-ftp-explorer-information @re-fox
- collection/file-managers/gather-ftp-voyager-information @re-fox
- collection/file-managers/gather-ftpgetter-information @re-fox
- collection/file-managers/gather-ftpinfo-information @re-fox
- collection/file-managers/gather-ftpnow-information @re-fox
- collection/file-managers/gather-ftprush-information @re-fox
- collection/file-managers/gather-ftpshell-information @re-fox
- collection/file-managers/gather-global-downloader-information @re-fox
- collection/file-managers/gather-goftp-information @re-fox
- collection/file-managers/gather-leapftp-information @re-fox
- collection/file-managers/gather-netdrive-information @re-fox
- collection/file-managers/gather-nexusfile-information @re-fox
- collection/file-managers/gather-nova-ftp-information @re-fox
- collection/file-managers/gather-robo-ftp-information @re-fox
- collection/file-managers/gather-securefx-information @re-fox
- collection/file-managers/gather-smart-ftp-information @re-fox
- collection/file-managers/gather-softx-ftp-information @re-fox
- collection/file-managers/gather-southriver-webdrive-information @re-fox
- collection/file-managers/gather-staff-ftp-information @re-fox
- collection/file-managers/gather-total-commander-information @re-fox
- collection/file-managers/gather-turbo-ftp-information @re-fox
- collection/file-managers/gather-ultrafxp-information @re-fox
- collection/file-managers/gather-winscp-information @re-fox
- collection/file-managers/gather-winzip-information @re-fox
- collection/file-managers/gather-wise-ftp-information @re-fox
- collection/file-managers/gather-ws-ftp-information @re-fox
- collection/file-managers/gather-xftp-information @re-fox
- data-manipulation/compression/decompress-data-using-aplib @r3c0nst @mr-tz
- host-interaction/bootloader/disable-code-signing @williballenthin
- host-interaction/bootloader/manipulate-boot-configuration @williballenthin
- host-interaction/driver/disable-driver-code-integrity @williballenthin
- host-interaction/file-system/bypass-mark-of-the-web @williballenthin
- host-interaction/network/domain/get-domain-information @recvfrom
- host-interaction/session/get-logon-sessions @recvfrom
- linking/runtime-linking/resolve-function-by-fin8-fasthash @r3c0nst @mr-tz
- nursery/build-docker-image @williballenthin
- nursery/create-container @williballenthin
- nursery/encrypt-data-using-fakem-cipher @mike-hunhoff
- nursery/list-containers @williballenthin
- nursery/run-in-container @williballenthin
- persistence/registry/appinitdlls/disable-appinit_dlls-code-signature-enforcement @williballenthin
- collection/password-manager/steal-keepass-passwords-using-keefarce @Ana06
- host-interaction/network/connectivity/check-internet-connectivity-via-wininet matthew.williams@mandiant.com michael.hunhoff@mandiant.com
- nursery/create-bits-job @mr-tz
- nursery/execute-syscall-instruction @kulinacs @mr-tz
- nursery/connect-to-wmi-namespace-via-wbemlocator michael.hunhoff@mandiant.com
- anti-analysis/obfuscation/obfuscated-with-callobfuscator johnk3r
- executable/installer/inno-setup/packaged-as-an-inno-setup-installer awillia2@cisco.com
- data-manipulation/hashing/djb2/hash-data-using-djb2 awillia2@cisco.com
- data-manipulation/encoding/base64/decode-data-using-base64-via-dword-translation-table gilbert.elliot@mandiant.com
- nursery/list-tcp-connections-and-listeners michael.hunhoff@mandiant.com
- nursery/list-udp-connections-and-listeners michael.hunhoff@mandiant.com
- nursery/log-keystrokes-via-raw-input-data michael.hunhoff@mandiant.com
- nursery/register-http-server-url michael.hunhoff@mandiant.com
- internal/limitation/file/internal-autoit-file-limitation.yml william.ballenthin@mandiant.com
- internal/limitation/file/internal-dotnet-file-limitation.yml william.ballenthin@mandiant.com
- internal/limitation/file/internal-installer-file-limitation.yml william.ballenthin@mandiant.com
- internal/limitation/file/internal-packer-file-limitation.yml william.ballenthin@mandiant.com
- host-interaction/network/domain/enumerate-domain-computers-via-ldap awillia2@cisco.com
- host-interaction/network/domain/get-domain-controller-name awillia2@cisco.com
- internal/limitation/file/internal-visual-basic-file-limitation @mr-tz
- data-manipulation/hashing/md5/hash-data-with-md5 moritz.raabe@mandiant.com
- compiler/autohotkey/compiled-with-autohotkey awillia2@cisco.com
- internal/limitation/file/internal-autohotkey-file-limitation @mr-tz
- host-interaction/process/dump/create-process-memory-minidump michael.hunhoff@mandiant.com
- nursery/get-storage-device-properties michael.hunhoff@mandiant.com
- nursery/execute-shell-command-via-windows-remote-management michael.hunhoff@mandiant.com
- nursery/get-token-privileges michael.hunhoff@mandiant.com
- nursery/prompt-user-for-credentials michael.hunhoff@mandiant.com
- nursery/spoof-parent-pid michael.hunhoff@mandiant.com

### Bug Fixes

- build: use Python 3.8 for PyInstaller to support consistently running across multiple operating systems including Windows 7 #505 @mr-tz
- main: correctly match BB-scope matches at file scope #605 @williballenthin
- main: do not process non-PE files even when --format explicitly provided #664 @mr-tz

### capa explorer IDA Pro plugin
- explorer: IDA 7.6 support #497 @williballenthin
- explorer: explain how to install IDA 7.6 patch to enable the plugin #528 @williballenthin
- explorer: document IDA 7.6sp1 as alternative to the patch #536 @Ana06
- explorer: add support for function-name feature #618 @mike-hunhoff
- explorer: circular import workaround #654 @mike-hunhoff
- explorer: add argument to control whether to automatically analyze when running capa explorer #548 @Ana06
- explorer: extract API features via function names recognized by IDA/FLIRT #661 @mr-tz

### Development

- ci: add capa release link to capa-rules tag #517 @Ana06
- ci, changelog: update `New Rules` section in CHANGELOG automatically https://github.com/mandiant/capa-rules/pull/374 #549 #604 @Ana06
- ci, changelog: support multiple author in sync GH https://github.com/mandiant/capa-rules/pull/378 @Ana06
- ci, lint: check statements for single child statements #563 @mr-tz
- ci: reject PRs without CHANGELOG update to ensure CHANGELOG is kept up-to-date #584 @Ana06
- ci: test that scripts run #660 @mr-tz

### Raw diffs

<!-- The diff uses v1.6.1 because master doesn't include v1.6.2 and v1.6.3 -->
- [capa v1.6.1...v2.0.0](https://github.com/mandiant/capa/compare/v1.6.1...v2.0.0)
- [capa-rules v1.6.1...v2.0.0](https://github.com/mandiant/capa-rules/compare/v1.6.1...v2.0.0)


## v1.6.3 (2021-04-29)

This release adds IDA 7.6 support to capa.

### Changes

- IDA 7.6 support @williballenthin @Ana06

### Raw diffs

  - [capa v1.6.2...v1.6.3](https://github.com/mandiant/capa/compare/v1.6.2...v1.6.3)


## v1.6.2 (2021-04-13)

This release backports a fix to capa 1.6: The Windows binary was built with Python 3.9 which doesn't support Windows 7.

### Bug Fixes

- build: use Python 3.8 for PyInstaller to support consistently running across multiple operating systems including Windows 7 @mr-tz @Ana06

### Raw diffs

  - [capa v1.6.1...v1.6.2](https://github.com/mandiant/capa/compare/v1.6.1...v1.6.2)


## v1.6.1 (2021-04-07)

This release includes several bug fixes, such as a vivisect issue that prevented capa from working on Windows with Python 3. It also adds 17 new rules and a bunch of improvements in the rules and IDA rule generator. We appreciate everyone who opened issues, provided feedback, and contributed code and rules.

### Upcoming changes

**This is the very last capa release that supports Python 2.** The next release will be v2.0 and will have breaking changes, including the removal of Python 2 support.

### New features

- explorer: add support for multi-line tab and SHIFT + Tab #474 @mike-hunhoff

![multi-line tab in rule generator](doc/img/changelog/tab.gif)

### New Rules (17)

- encrypt data using RC4 with custom key via WinAPI @MalwareMechanic
- encrypt data using Curve25519 @dandonov
- packaged as an IExpress self-extracting archive @recvfrom
- create registry key via offline registry library @johnk3r
- open registry key via offline registry library @johnk3r
- query registry key via offline registry library @johnk3r
- set registry key via offline registry library @johnk3r
- delete registry key via offline registry library @johnk3r
- enumerate PE sections @Ana06
- inject DLL reflectively @Ana06
- inspect section memory permissions @Ana06
- parse PE exports @Ana06
- rebuild import table @Ana06
- compare security identifiers @mike-hunhoff
- get user security identifier @mike-hunhoff
- listen for remote procedure calls @mike-hunhoff
- query remote server for available data @mike-hunhoff

### Bug Fixes

- vivisect: update to v1.0.1 which includes bug fix for #459 (capa failed in Windows with Python 3 and vivisect) #512 @williballenthin
- explorer: fix initialize rules directory #464 @mike-hunhoff
- explorer: support subscope rules #493 @mike-hunhoff
- explorer: add checks to validate matched data when searching #500 @mike-hunhoff
- features, explorer: add support for string features with special characters e.g. '\n' #468 @mike-hunhoff

### Changes

- vivisect: raises `IncompatibleVivVersion` instead of `UnicodeDecodeError` when using incompatible Python 2 `.viv` files with Python3 #479 @Ana06
- explorer: improve settings modification #465 @mike-hunhoff
- rules: improvements @mr-tz, @re-fox, @mike-hunhoff
- rules, lint: enforce string with double quotes formatting in rules #468 @mike-hunhoff
- lint: ensure LF end of line #485 #486 @mr-tz
- setup: pin dependencies #513 #504 @Ana06 @mr-tz

### Development

- ci: test on Windows, Ubuntu, macOS across Python versions #470 @mr-tz @Ana06
- ci: pin OS versions #491 @williballenthin
- ci: tag capa-rules on release #476 @Ana06
- doc: document release process #476 @Ana06
- doc: Improve README badges #477 #478 @ana06 @mr-tz
- doc: update capa explorer documentation #503 @mike-hunhoff
- doc: add PR template #495 @mr-tz
- changelog: document incompatibility of viv files #475 @Ana06
- rule loading: ignore files starting with .git #492 @mr-tz

### Raw diffs

  - [capa v1.6.0...v1.6.1](https://github.com/mandiant/capa/compare/v1.6.0...v1.6.1)
  - [capa-rules v1.6.0...v1.6.1](https://github.com/mandiant/capa-rules/compare/v1.6.0...v1.6.1)


## v1.6.0 (2021-03-09)

This release adds the capa explorer rule generator plugin for IDA Pro, vivisect support for Python 3 and 12 new rules. We appreciate everyone who opened issues, provided feedback, and contributed code and rules. Thank you also to the vivisect development team (@rakuy0, @atlas0fd00m) for the Python 3 support (`vivisect==1.0.0`) and the fixes for Python 2 (`vivisect==0.2.1`).

### Rule Generator IDA Plugin

The capa explorer IDA plugin now helps you quickly build new capa rules using features extracted directly from your IDA database. Without leaving the plugin interface you can use the features extracted by capa explorer to develop and test new rules and save your work directly to your capa rules directory. To get started select the new `Rule Generator` tab, navigate to a function in the IDA `Disassembly` view, and click `Analyze`. For more information check out the capa explorer [readme](https://github.com/mandiant/capa/blob/master/capa/ida/plugin/README.md).

![](doc/img/rulegen_expanded.png)

### Python 2/3 vivisect workspace compatibility

This version of capa adds Python 3 support in vivisect. Note that `.viv` files (generated by vivisect) are not compatible between Python 2 and Python 3. When updating to Python 3 you need to delete all the `.viv` files for capa to work.

If you get the following error (or a similar one), you most likely need to delete `.viv` files:
```
UnicodeDecodeError: 'ascii' codec can't decode byte 0x90 in position 2: ordinal not in range(128)
```

### Upcoming changes

**This is the last capa release that supports Python 2.** The next release will be v2.0 and will have breaking changes, including the removal of Python 2 support.

If you have workflows that rely on the Python 2 version and need future maintenance, please reach out. We may be able to supply limited backports of key fixes and features.

### New features

- explorer: Add capa explorer rule generator plugin for IDA Pro. Now capa explorer helps you build new capa rules!  #426, #438, #439 @mike-hunhoff
- python: Python 3 support in vivisect #421 @Ana06
- main: Add backend option in Python 3 to select the backend to be used (either SMDA or vivisect) #421 @Ana06
- python: Python 3 support in IDA #429, #437 @mike-hunhoff
- ci: test pyinstaller CI #452 @williballenthin
- scripts: enable multiple backends in `show-features.py` #429 @mike-hunhoff
- scripts: add `scripts/vivisect-py2-vs-py3.sh`  to compare vivisect Python 2 vs 3 (can easily be modified to test run times and compare different versions) #421 @Ana06

### New Rules (12)

- patch process command line @re-fox @williballenthin (graduated from nursery)
- compiled with dmd @re-fox
- compiled with exe4j @johnk3r
- compiled from Visual Basic @williballenthin
- capture screenshot in Go @TcM1911
- compiled with Nim @mike-hunhoff
- linked against Go process enumeration library @TcM1911
- linked against Go registry library @TcM1911
- linked against Go WMI library @TcM1911
- linked against Go static asset library @TcM1911
- inspect load icon resource @mike-hunhoff
- linked against XZip @mr-tz

### Bug Fixes

- ida: check for unmapped addresses when resolving data references #436 @mike-hunhoff

### Changes

- setup: vivisect v1.0.0 is the default backend for Python3 (it was SMDA before) #421 @Ana06
- setup: bump vivisect to 0.2.1 #454 @mr-tz
- linter: adding ntoskrnl, ntdll overlap lint #428 @mike-hunhoff
- ci: use py3.9 and pyinstaller 4.2 to build standalone binaries #452 @williballenthin
- scripts: remove old migration script #450 @williballenthin

### Development

- main: factor out common cli argument handling #450 @williballenthin

### Raw diffs

  - [capa v1.5.1...v1.6.0](https://github.com/mandiant/capa/compare/v1.5.1...v1.6.0)
  - [capa-rules v1.5.1...v1.6.0](https://github.com/mandiant/capa-rules/compare/v1.5.1...v1.6.0)


## v1.5.1 (2021-02-09)

This release fixes the version number that we forgot to update for v1.5.0 (therefore, v1.5.0 was not published to pypi). It also includes 1 new rule and some rule improvements.

### New Rules (1)

- encrypt data using vest @re-fox

### Raw diffs

  - [capa v1.5.0...v1.5.1](https://github.com/mandiant/capa/compare/v1.5.1...v1.6.0)
  - [capa-rules v1.5.0...v1.5.1](https://github.com/mandiant/capa-rules/compare/v1.5.1...v1.6.0)


## v1.5.0 (2021-02-05)

This release brings support for running capa under Python 3 via [SMDA](https://github.com/danielplohmann/smda), more thorough CI testing and linting, better extraction of strings and byte features, and 50 (!) new rules. We appreciate everyone who opened issues, provided feedback, and contributed code and rules. A special shout out to the following new project contributors:

  - @johnk3r
  - @doomedraven
  - @stvemillertime
  - @itreallynick
  - @0x534a
  
@dzbeck also added [Malware Behavior Catalog](https://github.com/MBCProject/mbc-markdown) (MBC) and ATT&CK mappings for many rules.

Download a standalone binary below and checkout the readme [here on GitHub](https://github.com/mandiant/capa/). Report issues on our [issue tracker](https://github.com/mandiant/capa/issues) and contribute new rules at [capa-rules](https://github.com/mandiant/capa-rules/).


### New Features

  - py3 support via SMDA #355 @danielplohmann @jcrussell
  - scripts: example of using capa as a library #372, #380 @doomedraven
  - ci: enable dependabot #373 @mr-tz
  - ci: lint rules @mr-tz
  - ci: lint rule format #401 @mr-tz
  - freeze: add base address #391 @mr-tz
  - json: meta: add base address #412 @mr-tz

### New Rules (50)

  - 64-bit execution via heavens gate @recvfrom
  - contain anti-disasm techniques @mr-tz
  - check for microsoft office emulation @re-fox
  - check for windows sandbox via device @re-fox
  - check for windows sandbox via dns suffix @re-fox
  - check for windows sandbox via genuine state @re-fox
  - check for windows sandbox via process name @re-fox
  - check for windows sandbox via registry @re-fox
  - capture microphone audio @re-fox
  - capture public ip @re-fox
  - get domain trust relationships @johnk3r
  - check HTTP status code @mr-tz
  - compiled with perl2exe @re-fox
  - compiled with ps2exe @re-fox
  - compiled with pyarmor @stvemillertime, @itreallynick
  - validate payment card number using luhn algorithm @re-fox
  - hash data using fnv @re-fox @mr-tz
  - generate random numbers via WinAPI @mike-hunhoff @johnk3r
  - enumerate files recursively @re-fox
  - get file system object information @mike-hunhoff
  - read virtual disk @re-fox
  - register minifilter driver @mike-hunhoff
  - start minifilter driver @mike-hunhoff
  - enumerate gui resources @johnk3r
  - simulate CTRL ALT DEL @mike-hunhoff
  - hijack thread execution @0x534a
  - inject dll @0x534a
  - inject pe @0x534a
  - create or open registry key @mike-hunhoff
  - delete registry value @mike-hunhoff
  - query or enumerate registry key @mike-hunhoff
  - query or enumerate registry value @mike-hunhoff
  - resume thread @0x534a
  - suspend thread @0x534a
  - allocate memory @0x534a
  - allocate RW memory @0x534a
  - contain pusha popa sequence @mr-tz
  - create or open file @mike-hunhoff
  - open process @0x534a
  - open thread @0x534a
  - get kernel32 base address @mr-tz
  - get ntdll base address @mr-tz
  - encrypt or decrypt data via BCrypt @mike-hunhoff
  - generate random numbers using the Delphi LCG @williballenthin
  - hash data via BCrypt @mike-hunhoff
  - migrate process to active window station @williballenthin
  - patch process command line @williballenthin
  - resolve function by hash @williballenthin
  - persist via Winlogon Helper DLL registry key @0x534a
  - schedule task via command line @0x534a

### Bug Fixes

  - doc: pyinstaller build process @mr-tz
  - ida: better bytes extraction #409 @mike-hunhoff
  - viv: better unicode string extraction #364 @mike-hunhoff
  - viv: better unicode string extraction #378 @mr-tz
  - viv: more xor instructions #379 @mr-tz
  - viv: decrease logging verbosity #381 @mr-tz
  - rules: fix api description syntax #403 @mike-hunhoff
  - main: disable progress background thread #410 @mike-hunhoff
  
### Changes

  - rules: return lib rules for scopes #398 @mr-tz
  
### Raw diffs

  - [capa v1.4.1...v1.5.0](https://github.com/mandiant/capa/compare/v1.4.1...v1.5.0)
  - [capa-rules v1.4.0...v1.5.0](https://github.com/mandiant/capa-rules/compare/v1.4.0...v1.5.0)

## v1.4.1 (2020-10-23)

This release fixes an issue building capa on our CI server, which prevented us from building standalone binaries for v1.4.1.

### Bug Fixes

  - install VC dependencies for Python 2.7 during Windows build
  
### Raw diffs

  - [capa v1.4.0...v1.4.1](https://github.com/mandiant/capa/compare/v1.4.0...v1.4.1)
  - [capa-rules v1.4.0...v1.4.1](https://github.com/mandiant/capa-rules/compare/v1.4.0...v1.4.1)  

## v1.4.0 (2020-10-23)

This capa release includes changes to the rule parsing, enhanced feature extraction, various bug fixes, and improved capa scripts. Everyone should benefit from the improved functionality and performance. The community helped to add 69 new rules. We appreciate everyone who opened issues, provided feedback, and contributed code and rules. A special shout out to the following new project contributors:

  - @mwilliams31
  - @yt0ng

@dzbeck added [Malware Behavior Catalog](https://github.com/MBCProject/mbc-markdown) (MBC) and ATT&CK mappings for 86 rules.

Download a standalone binary below and checkout the readme [here on GitHub](https://github.com/mandiant/capa/). Report issues on our [issue tracker](https://github.com/mandiant/capa/issues) and contribute new rules at [capa-rules](https://github.com/mandiant/capa-rules/).

### New features

  - script that demonstrates bulk processing @williballenthin #307
  - main: render MBC table @mr-tz #332
  - ida backend: improve detection of APIs called via two or more chained thunks @mike-hunhoff #340
  - viv backend: improve detection of APIs called via two or more chained thunks @mr-tz #341
  - features: extract APIs called via jmp instruction @mr-tz #337

### New rules

  - clear the Windows event log @mike-hunhoff
  - crash the Windows event logging service @mike-hunhoff
  - packed with kkrunchy @re-fox
  - packed with nspack @re-fox
  - packed with pebundle @re-fox
  - packed with pelocknt @re-fox
  - packed with peshield @re-fox
  - packed with petite @re-fox
  - packed with rlpack @re-fox
  - packed with upack @re-fox
  - packed with y0da crypter @re-fox
  - compiled with rust @re-fox
  - compute adler32 checksum @mwilliams31
  - encrypt-data-using-hc-128 @recvfrom
  - manipulate console @williballenthin
  - references logon banner @re-fox
  - terminate process via fastfail @re-fox
  - delete volume shadow copies @mr-tz
  - authenticate HMAC @mr-tz
  - compiled from EPL @williballenthin
  - compiled with Go @williballenthin
  - create Restart Manager session @mike-hunhoff
  - decode data using Base64 via WinAPI @mike-hunhoff
  - empty recycle bin quietly @mwilliams31
  - enumerate network shares @mike-hunhoff
  - hook routines via microsoft detours @williballenthin
  - hooked by API Override @williballenthin
  - impersonate user @mike-hunhoff
  - the @williballenthin packer detection package, thanks to Hexacorn for the data, see https://www.hexacorn.com/blog/2016/12/15/pe-section-names-re-visited/
    - packed with CCG
    - packed with Crunch
    - packed with Dragon Armor
    - packed with enigma
    - packed with Epack
    - packed with MaskPE
    - packed with MEW
    - packed with Mpress
    - packed with Neolite
    - packed with PECompact
    - packed with Pepack
    - packed with Perplex
    - packed with ProCrypt
    - packed with RPCrypt
    - packed with SeauSFX
    - packed with Shrinker
    - packed with Simple Pack
    - packed with StarForce
    - packed with SVKP
    - packed with Themida
    - packed with TSULoader
    - packed with VProtect
    - packed with WWPACK
    - rebuilt by ImpRec
    - packaged as a Pintool
    - packaged as a CreateInstall installer
    - packaged as a WinZip self-extracting archive
  - reference 114DNS DNS server @williballenthin
  - reference AliDNS DNS server @williballenthin
  - reference Cloudflare DNS server @williballenthin
  - reference Comodo Secure DNS server @williballenthin
  - reference Google Public DNS server @williballenthin
  - reference Hurricane Electric DNS server @williballenthin
  - reference kornet DNS server @williballenthin
  - reference L3 DNS server @williballenthin
  - reference OpenDNS DNS server @williballenthin
  - reference Quad9 DNS server @williballenthin
  - reference Verisign DNS server @williballenthin
  - run as service @mike-hunhoff
  - schedule task via ITaskService @mike-hunhoff
  - references DNS over HTTPS endpoints @yt0ng

### Bug fixes

  - ida plugin: fix tree-view exception @mike-hunhoff #315
  - ida plugin: fix feature count @mike-hunhoff
  - main: fix reported total rule count @williballenthin #325
  - features: fix handling of API names with multiple periods @mike-hunhoff #329
  - ida backend: find all byte sequences instead of only first @mike-hunhoff #335
  - features: display 0 value @mr-tz #338
  - ida backend: extract ordinal and name imports @mr-tz #343
  - show-features: improvements and support within IDA @mr-tz #342
  - main: sanity check MBC rendering @williballenthin
  - main: handle sample path that contains non-ASCII characters @mr-tz #328

### Changes

  - rules: use yaml.CLoader for better performance @williballenthin #306
  - rules: parse descriptions for statements @mr-tz #312

### Raw diffs

  - [capa v1.3.0...v1.4.0](https://github.com/mandiant/capa/compare/v1.3.0...v1.4.0)
  - [capa-rules v1.3.0...v1.4.0](https://github.com/mandiant/capa-rules/compare/v1.3.0...v1.4.0)

## v1.3.0 (2020-09-14)

This release brings newly updated mappings to the [Malware Behavior Catalog version 2.0](https://github.com/MBCProject/mbc-markdown), many enhancements to the IDA Pro plugin, [flare-capa on PyPI](https://pypi.org/project/flare-capa/), a bunch of bug fixes to improve feature extraction, and four new rules. We received contributions from ten reverse engineers, including seven new ones:

  - @dzbeck
  - @recvfrom
  - @toomanybananas
  - @cclauss 
  - @adamprescott91 
  - @weslambert
  - @stevemk14ebr 
  
Download a standalone binary below and checkout the readme [here on GitHub](https://github.com/mandiant/capa/). Report issues on our [issue tracker](https://github.com/mandiant/capa/issues) and contribute new rules at [capa-rules](https://github.com/mandiant/capa-rules/).

### Key changes to IDA Plugin

The IDA Pro integration is now distributed as a real plugin, instead of a script. This enables a few things:

  - keyboard shortcuts and file menu integration
  - updates distributed PyPI/`pip install --upgrade` without touching your `%IDADIR%`
  - generally doing thing the "right way"

How to get this new version? Its easy: download [capa_explorer.py](https://raw.githubusercontent.com/mandiant/capa/master/capa/ida/plugin/capa_explorer.py) to your IDA plugins directory and update your capa installation (incidentally, this is a good opportunity to migrate to `pip install flare-capa` instead of git checkouts). Now you should see the plugin listed in the `Edit > Plugins > FLARE capa explorer` menu in IDA. 

Please refer to the plugin [readme](https://github.com/mandiant/capa/blob/master/capa/ida/plugin/README.md) for additional information on installing and using the IDA Pro plugin.

Please open an issue in this repository if you notice anything weird.
 
### New features

  - ida plugin: now a real plugin, not a script @mike-hunhoff 
  - core: distributed via PyPI as [flare-capa](https://pypi.org/project/flare-capa/) @williballenthin 
  - features: enable automatic A/W handling for imports @williballenthin @Ana06 #246 
  - ida plugin: persist rules directory setting via [ida-settings](https://github.com/williballenthin/ida-settings) @williballenthin #268
  - ida plugin: add search bar to results view @williballenthin #285
  - ida plugin: add `Analyze` and `Reset` buttons to tree view @mike-hunhoff #304
  - ida plugin: add status label to tree view @mike-hunhoff
  - ida plugin: add progress indicator @mike-hunhoff, @mr-tz

### New rules

  - compiled with py2exe @re-fox
  - resolve path using msvcrt @re-fox 
  - decompress data using QuickLZ @edeca
  - encrypt data using sosemanuk @recvfrom 

### Bug fixes

  - rule: reduce FP in DNS resolution @toomanybananas
  - engine: report correct strings matched via regex @williballenthin #262 
  - formatter: correctly format descriptions in two-line syntax @williballenthin @recvfrom #263 
  - viv: better extract offsets from SibOper operands @williballenthin @edeca #276 
  - import-to-ida: fix import error @cclauss 
  - viv: don't write settings to ~/.viv/viv.json @williballenthin @rakuy0 @weslambert #244
  - ida plugin: remove dependency loop that resulted in unnecessary overhead @mike-hunhoff #303
  - ida plugin: correctly highlight regex matches in IDA Disassembly view @mike-hunhoff #305
  - ida plugin: better handle rule directory prompt and failure case @stevemk14ebr @mike-hunhoff #309

### Changes

  - rules: update meta mapping to MBC 2.0! @dzbeck
  - render: don't display rules that are also matched by other rules @williballenthin @Ana06 #224
  - ida plugin: simplify tabs, removing summary and adding detail to results view @williballenthin #286
  - ida plugin: analysis is no longer automatically started when plugin is first opened @mike-hunhoff #304
  - ida plugin: user must manually select a capa rules directory before analysis can be performed @mike-hunhoff
  - ida plugin: user interface controls are disabled until analysis is performed @mike-hunhoff #304

### Raw diffs

  - [capa v1.2.0...v1.3.0](https://github.com/mandiant/capa/compare/v1.2.0...v1.3.0)
  - [capa-rules v1.2.0...v1.3.0](https://github.com/mandiant/capa-rules/compare/v1.2.0...v1.3.0)

## v1.2.0 (2020-08-31)

This release brings UI enhancements, especially for the IDA Pro plugin, 
investment towards py3 support,
fixes some bugs identified by the community, 
and 46 (!) new rules.
We received contributions from ten reverse engineers, including five new ones:

  - @agithubuserlol
  - @recvfrom
  - @D4nch3n
  - @edeca
  - @winniepe 
  
Download a standalone binary below and checkout the readme [here on GitHub](https://github.com/mandiant/capa/).
Report issues on our [issue tracker](https://github.com/mandiant/capa/issues)
and contribute new rules at [capa-rules](https://github.com/mandiant/capa-rules/).
 
### New features

  - ida plugin: display arch flavors @mike-hunhoff
  - ida plugin: display block descriptions @mike-hunhoff
  - ida backend: extract features from nested pointers @mike-hunhoff
  - main: show more progress output @williballenthin
  - core: pin dependency versions #258 @recvfrom

### New rules
  - bypass UAC via AppInfo ALPC @agithubuserlol
  - bypass UAC via token manipulation @agithubuserlol
  - check for sandbox and av modules @re-fox
  - check for sandbox username @re-fox
  - check if process is running under wine @re-fox
  - validate credit card number using luhn algorithm @re-fox
  - validate credit card number using luhn algorithm with no lookup table @re-fox
  - hash data using FNV @edeca @mr-tz
  - link many functions at runtime @mr-tz
  - reference public RSA key @mr-tz
  - packed with ASPack @williballenthin
  - delete internet cache @mike-hunhoff
  - enumerate internet cache @mike-hunhoff
  - send ICMP echo request @mike-hunhoff
  - check for debugger via API @mike-hunhoff
  - check for hardware breakpoints @mike-hunhoff
  - check for kernel debugger via shared user data structure @mike-hunhoff
  - check for protected handle exception @mike-hunhoff
  - check for software breakpoints @mike-hunhoff
  - check for trap flag exception @mike-hunhoff
  - check for unexpected memory writes @mike-hunhoff
  - check process job object @mike-hunhoff
  - reference anti-VM strings targeting Parallels @mike-hunhoff
  - reference anti-VM strings targeting Qemu @mike-hunhoff
  - reference anti-VM strings targeting VirtualBox @mike-hunhoff
  - reference anti-VM strings targeting VirtualPC @mike-hunhoff
  - reference anti-VM strings targeting VMWare @mike-hunhoff
  - reference anti-VM strings targeting Xen @mike-hunhoff
  - reference analysis tools strings @mike-hunhoff
  - reference WMI statements @mike-hunhoff
  - get number of processor cores @mike-hunhoff
  - get number of processors @mike-hunhoff
  - enumerate disk properties @mike-hunhoff
  - get disk size @mike-hunhoff
  - get process heap flags @mike-hunhoff
  - get process heap force flags @mike-hunhoff
  - get Explorer PID @mike-hunhoff
  - delay execution @mike-hunhoff
  - check for process debug object @mike-hunhoff
  - check license value @mike-hunhoff
  - check ProcessDebugFlags @mike-hunhoff
  - check ProcessDebugPort @mike-hunhoff
  - check SystemKernelDebuggerInformation @mike-hunhoff
  - check thread yield allowed @mike-hunhoff
  - enumerate system firmware tables @mike-hunhoff
  - get system firmware table @mike-hunhoff
  - hide thread from debugger @mike-hunhoff

### Bug fixes

  - ida backend: extract unmapped immediate number features @mike-hunhoff
  - ida backend: fix stack cookie check #257 @mike-hunhoff
  - viv backend: better extract gs segment access @williballenthin
  - core: enable counting of string features #241 @D4nch3n @williballenthin
  - core: enable descriptions on feature with arch flavors @mike-hunhoff
  - core: update git links for non-SSH access #259 @recvfrom

### Changes

  - ida plugin: better default display showing first level nesting @winniepe
  - remove unused `characteristic(switch)` feature @ana06
  - prepare testing infrastructure for multiple backends/py3 @williballenthin
  - ci: zip build artifacts @ana06
  - ci: build all supported python versions @ana06
  - code style and formatting @mr-tz

### Raw diffs

  - [capa v1.1.0...v1.2.0](https://github.com/mandiant/capa/compare/v1.1.0...v1.2.0)
  - [capa-rules v1.1.0...v1.2.0](https://github.com/mandiant/capa-rules/compare/v1.1.0...v1.2.0)

## v1.1.0 (2020-08-05)

This release brings new rule format updates, such as adding `offset/x32` and negative offsets,
fixes some bugs identified by the community, and 28 (!) new rules.
We received contributions from eight reverse engineers, including four new ones:

  - @re-fox
  - @psifertex
  - @bitsofbinary
  - @threathive
  
Download a standalone binary below and checkout the readme [here on GitHub](https://github.com/mandiant/capa/). Report issues on our [issue tracker](https://github.com/mandiant/capa/issues) and contribute new rules at [capa-rules](https://github.com/mandiant/capa-rules/).
  
### New features

  - import: add Binary Ninja import script #205 #207 @psifertex
  - rules: offsets can be negative #197 #208 @williballenthin
  - rules: enable descriptions for statement nodes #194 #209 @Ana06
  - rules: add arch flavors to number and offset features #210 #216 @williballenthin
  - render: show SHA1/SHA256 in default report #164 @threathive
  - tests: add tests for IDA Pro backend #202 @williballenthin
  
### New rules

  - check for unmoving mouse cursor @BitsOfBinary
  - check mutex and exit @re-fox
  - parse credit card information @re-fox
  - read ini file @re-fox
  - validate credit card number with luhn algorithm @re-fox
  - change the wallpaper @re-fox
  - acquire debug privileges @williballenthin
  - import public key @williballenthin
  - terminate process by name @williballenthin
  - encrypt data using DES @re-fox
  - encrypt data using DES via WinAPI @re-fox
  - hash data using sha1 via x86 extensions @re-fox
  - hash data using sha256 via x86 extensions @re-fox
  - capture network configuration via ipconfig @re-fox
  - hash data via WinCrypt @mike-hunhoff
  - get file attributes @mike-hunhoff
  - allocate thread local storage @mike-hunhoff
  - get thread local storage value @mike-hunhoff
  - set thread local storage @mike-hunhoff
  - get session integrity level @mike-hunhoff
  - add file to cabinet file @mike-hunhoff
  - flush cabinet file @mike-hunhoff
  - open cabinet file @mike-hunhoff
  - gather firefox profile information @re-fox
  - encrypt data using skipjack @re-fox
  - encrypt data using camellia @re-fox
  - hash data using tiger @re-fox
  - encrypt data using blowfish @re-fox
  - encrypt data using twofish @re-fox

### Bug fixes

  - linter: fix exception when examples is `None` @Ana06
  - linter: fix suggested recommendations via templating @williballenthin
  - render: fix exception when rendering counts @williballenthin
  - render: fix render of negative offsets @williballenthin
  - extractor: fix segmentation violation from vivisect @williballenthin
  - main: fix crash when .viv cannot be saved #168 @secshoggoth @williballenthin
  - main: fix shellcode .viv save path @williballenthin

### Changes

  - doc: explain how to bypass gatekeeper on macOS @psifertex
  - doc: explain supported linux distributions @Ana06
  - doc: explain submodule update with --init @psifertex
  - main: improve program help output @mr-tz
  - main: disable progress when run in quiet mode @mr-tz
  - main: assert supported IDA versions @mr-tz
  - extractor: better identify nested pointers to strings @williballenthin
  - setup: specify vivisect download url @Ana06
  - setup: pin vivisect version @williballenthin
  - setup: bump vivisect dependency version @williballenthin
  - setup: set Python project name to `flare-capa` @williballenthin
  - ci: run tests and linter via Github Actions @Ana06
  - hooks: run style checkers and hide stashed output @Ana06
  - linter: ignore period in rule filename @williballenthin
  - linter: warn on nursery rule with no changes needed @williballenthin

### Raw diffs

  - [capa v1.0.0...v1.1.0](https://github.com/mandiant/capa/compare/v1.0.0...v1.1.0)
  - [capa-rules v1.0.0...v1.1.0](https://github.com/mandiant/capa-rules/compare/v1.0.0...v1.1.0)<|MERGE_RESOLUTION|>--- conflicted
+++ resolved
@@ -4,19 +4,13 @@
 
 ### New Features
 
-<<<<<<< HEAD
 - add new scope "instruction" for matching mnemonics and operands #767 @williballenthin
 - add new feature "operand[{0, 1, 2}].number" for matching instruction operand immediate values #767 @williballenthin
 - add new feature "operand[{0, 1, 2}].offset" for matching instruction operand offsets #767 @williballenthin
 - main: detect dotnet binaries #955 @mr-tz
 - render: support Addresses that aren't simple integers, like .NET token+offset #981 @williballenthin
-=======
- - add new scope "instruction" for matching mnemonics and operands #767 @williballenthin
- - add new feature "operand[{0, 1, 2}].number" for matching instruction operand immediate values #767 @williballenthin
- - add new feature "operand[{0, 1, 2}].offset" for matching instruction operand offsets #767 @williballenthin
- - extract additional offset/number features in certain circumstances #320 @williballenthin
- - add detection and basic feature extraction for dotnet #987 @mr-tz, @mike-hunhoff, @williballenthin
->>>>>>> 580a2d7e
+- extract additional offset/number features in certain circumstances #320 @williballenthin
+- add detection and basic feature extraction for dotnet #987 @mr-tz, @mike-hunhoff, @williballenthin
 
 ### Breaking Changes
 
@@ -24,10 +18,7 @@
   - Python 3.7 is now the minimum supported Python version #866 @williballenthin
   - remove /x32 and /x64 flavors of number and operand features #932 @williballenthin
   - the tool now accepts multiple paths to rules, and JSON doc updated accordingly @williballenthin
-<<<<<<< HEAD
   - extractors must use handles to identify functions/basic blocks/instructions #981 @williballenthin
-=======
->>>>>>> 580a2d7e
 
 ### New Rules (5)
 
