--- conflicted
+++ resolved
@@ -14,14 +14,9 @@
 
 ### Breaking Changes
 
-<<<<<<< HEAD
 - legacy term `arch` (i.e., "x32") is now called `bitness` @williballenthin
 
-### New Rules (21)
-=======
 ### New Rules (24)
->>>>>>> 15c69e3b
-
 
 - collection/webcam/capture-webcam-image johnk3r
 - nursery/list-drag-and-drop-files michael.hunhoff@fireeye.com
