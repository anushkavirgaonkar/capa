import collections
from typing import Dict

<<<<<<< HEAD
counters = collections.Counter()
=======
counters: Dict[str, int] = collections.Counter()
>>>>>>> 6c8d246a


def reset():
    global counters
    counters = collections.Counter()<|MERGE_RESOLUTION|>--- conflicted
+++ resolved
@@ -1,11 +1,7 @@
 import collections
 from typing import Dict
 
-<<<<<<< HEAD
-counters = collections.Counter()
-=======
 counters: Dict[str, int] = collections.Counter()
->>>>>>> 6c8d246a
 
 
 def reset():
